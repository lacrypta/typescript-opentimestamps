// typescript-opentimestamps: An OpenTimestamps client written in TypeScript.
// Copyright (C) 2024  La Crypta
//
// This program is free software: you can redistribute it and/or modify
// it under the terms of the GNU Affero General Public License as published
// by the Free Software Foundation, either version 3 of the License, or
// (at your option) any later version.
//
// This program is distributed in the hope that it will be useful,
// but WITHOUT ANY WARRANTY; without even the implied warranty of
// MERCHANTABILITY or FITNESS FOR A PARTICULAR PURPOSE.  See the
// GNU Affero General Public License for more details.
//
// You should have received a copy of the GNU Affero General Public License
// along with this program.  If not, see <https://www.gnu.org/licenses/>.

<<<<<<< HEAD
'use strict';
=======
/**
 * This library will allow you to interact with Timestamps.
 *
 * # What are Timestamps?
 *
 * ...
 *
 * # How does OpenTimestamps work?
 *
 * ...
 *
 * ```mermaid
 * sequenceDiagram
 *     autonumber
 *     participant U as User
 *     participant C as Calendar
 *     participant B as Blockchain
 *     %
 *     U ->> C: submit
 *     activate U
 *     activate B
 *     activate C
 *     C -->> U: pending attestation
 *     deactivate C
 *     deactivate U
 *     %
 *     C -) B: transaction
 *     activate C
 *     B --) C: transaction added to block
 *     deactivate C
 *     %
 *     U ->> C: upgrade
 *     activate U
 *     activate C
 *     C -->> U: upgraded tree
 *     deactivate C
 *     deactivate U
 *     %
 *     U ->> B: query for Merkle root
 *     activate U
 *     B -->> U: Merkle root
 *     %
 *     deactivate B
 * ```
 *
 * ...
 *
 * # How are Timestamps stored?
 *
 * ...
 *
 * ```ini
 * ; Primitive derivation rules
 * ;
 * ; These derivation rules constitute the basis for byte-based (de)serialization.
 * ;
 * ; <uint>s are the serialization of an arbitrary length unsigned integer value.
 * ; It is serialized into a multi-byte little-endian encoding using 7-bits-per-byte
 * ; with the MSB indicating continuation into the next byte (high) or marking the end
 * ; of the multi-byte serialization (low).
 * ;
 * ; <bytes> are the serialization of an arbitrary length byte value.
 * ; It is serialized as a <uint> indicating the number of <OCTET>s that follow and
 * ; constitute the actual serialized byte string.
 * ;
 * ; <url>s are the serialization of HTTPS URLs, it constitutes a specialization of
 * ; the <bytes> derivation rule.
 * ; All characters involved are singe-byte values and no percent-encoding is allowed.
 * ; A JavaScript RegExp to validate this pattern is:
 * ;   /^https:\/\/[a-zA-Z0-9_.-]+(:[0-9]+)?(\/[a-zA-Z0-9_.:-]+)*\/?$/
 *
 * uint  = *%x80-ff %x00-7f
 * bytes = uint *OCTET
 * url   = uint
 *         %s"https://"
 *         1*(ALPHA / DIGIT / "-" / "." / "_") [ ":" 1*DIGIT ]
 *         *( "/" 1*( ALPHA / DIGIT / "-" / "." / "_" / ":" ) )
 *         [ "/" ]
 *
 * ; Attestation derivation rules
 * ;
 * ; An attestation consists of an 8-byte "tag" (similar to the tags defined above)
 * ; that discriminates the attestation type proper, followed by a <bytes>
 * ; production; the bytes value of this <bytes> constitutes the attestation's
 * ; "payload".
 * ; All "determined" attestations (those using the Bitcoin, Ethereum, and Litecoin
 * ; blockchains) have a payload consisting solely of a <uint> value indicating
 * ; the block height where the attestation was indeed included in the blockchain;
 * ; this means that the <bytes> will be effectively a <uint> <uint>.
 * ; Pending attestations' payload consist of a <url> derivation itself; this means
 * ; that the <bytes> will be effectively <uint> <uint> *<OCTET>.
 * ; Unknown attestations simply ignore their <bytes> value.
 *
 * attestation-bitcoin  = %x05.88.96.0d.73.d7.19.01
 * attestation-litecoin = %x06.86.9a.0d.73.d7.1b.45
 * attestation-ethereum = %x30.fe.80.87.b5.c7.ea.d7
 * attestation-pending  = %x83.df.e3.0d.2e.f9.0c.8e
 * attestation-unknown  = 8OCTET
 *
 * attestation = ( attestation-pending  uint    url )
 *             / ( attestation-bitcoin  uint   uint )
 *             / ( attestation-ethereum uint   uint )
 *             / ( attestation-litecoin uint   uint )
 *             / ( attestation-unknown  uint *OCTET )
 *
 * ; Operations derivation rules
 * ;
 * ; Operations consist of a single-byte tag (the <op-*> derivation rules) and a number
 * ; of associated arguments.
 * ; Operations are divided into three different types: binary, unary, and attestations.
 * ; Binary operations (viz. append and prepend) are serialized as their tag, a <bytes>
 * ; operand, and a (recursive) <timestamp>.
 * ; Unary operations (viz. reverse, hexlify, sha1, ripemd160, sha256, keccak256) are
 * ; serialized as their tag, and a (recursive) <timestamp>.
 * ; Finally, attestations are simply serialized as their tag, and an <attestation>
 * ; derivation.
 *
 * op-attestation = %x00  ; not explicitly referred to as such in the code
 * op-sha1        = %x02
 * op-ripemd160   = %x03
 * op-sha256      = %x08
 * op-keccak256   = %x67
 * op-append      = %xf0
 * op-prepend     = %xf1
 * op-reverse     = %xf2  ; not present in all code bases
 * op-hexlify     = %xf3  ; not present in all code bases
 *
 * op = ( op-append      bytes   timestamp )
 *    / ( op-prepend     bytes   timestamp )
 *    / ( op-reverse             timestamp )
 *    / ( op-hexlify             timestamp )
 *    / ( op-sha1                timestamp )
 *    / ( op-ripemd160           timestamp )
 *    / ( op-sha256              timestamp )
 *    / ( op-keccak256           timestamp )
 *    / ( op-attestation       attestation )
 *
 * ; Timestamp derivation rules
 * ;
 * ; Timestamps consist of a number of operations (as defined above), where non-final
 * ; operations are preceded by a <non-final> tag.
 * ; Timestamps MUST NOT be empty (ie. at least an attestation or an operation proper
 * ; MUST be present).
 *
 * non-final = %xff
 * timestamp = *( non-final op ) op
 *
 * ; Detached Timestamp File derivation rules
 * ;
 * ; A detached timestamp file consists of a 31 byte magic header, a <uint> indicating
 * ; the serialization version to use (only version 1 is defined so far), a <file-hash>,
 * ; and a <timestamp>.
 * ; Each <file-hash> is simply an algorithm tag, followed by the prescribed number of
 * ; bytes required for its value (20 bytes for sha1 and ripemd160, 32 bytes for sha256
 * ; and keccak256).
 *
 * magic-header = %x00.4f.70.65.6e.54.69.6d.65.73.74.61.6d.70.73.00.00.50.72.6f.6f.66.00.bf.89.e2.e8.84.e8.92.94
 *
 * file-hash = ( op-sha1      20OCTET )
 *           / ( op-ripemd160 20OCTET )
 *           / ( op-sha256    32OCTET )
 *           / ( op-keccak256 32OCTET )
 *
 * DETACHED = magic-header
 *            uint
 *            file-hash
 *            timestamp
 * ```
 *
 * ...
 *
 * # What does "normalization" mean?
 *
 * ...
 *
 * @packageDocumentation
 * @module typescript-opentimestamps
 */

import type { Timestamp } from './types';
>>>>>>> b6c15fec

export type { FileHash, Leaf, MergeMap, MergeSet, Op, Timestamp, Tree, Verifier } from './types';

import { info as _info } from './info';
import { newTree as _newTree, normalize as _normalize } from './internals';
import { canShrink as _canShrink, canUpgrade as _canUpgrade, canVerify as _canVerify } from './predicates';
import { read as _read } from './read';
import { shrink as _shrink } from './shrink';
import { submit as _submit } from './submit';
import { upgrade as _upgrade } from './upgrade';
import { assert as _assert, is as _is, validate as _validate } from './validation';
import { write as _write } from './write';

import { verify as _verify } from './verify';
import { default as verifiers } from './verifiers';

/**
 * Construct an empty {@link Tree}.
 *
 * @example
 * ```typescript
 * import { newTree } from '@lacrypta/typescript-opentimestamps';
 *
 * console.log(newTree());
 *   // {
 *   //   edges: EdgeMap { keySet: {}, mapping: {} },
 *   //   leaves: LeafSet { mapping: {} }
 *   // }
 * ```
 *
 * @returns The empty tree constructed.
 */
export const newTree = _newTree;

/**
 * Generate a human-readable string form the given {@link Timestamp}.
 *
 * Human-readable strings are generated as a concatenation of:
 *
 * - The {@link Timestamp}'s `version` (as a _"faux comment"_, and only if the `verbose` parameter is true).
 * - The {@link Timestamp}'s `fileHash` as a simple function call.
 * - Function call trees for the main {@link Timestamp} `tree`.
 *
 * @example
 * ```typescript
 * import type { Timestamp } from '@lacrypta/typescript-opentimestamps';
 *
 * import { info, read } from '@lacrypta/typescript-opentimestamps';
 *
 * const timestamp: Timestamp = read(Uint8Array.of(
 *   0x00, 0x4f, 0x70, 0x65, 0x6e, 0x54, 0x69, 0x6d, 0x65,
 *   0x73, 0x74, 0x61, 0x6d, 0x70, 0x73, 0x00, 0x00, 0x50,
 *   0x72, 0x6f, 0x6f, 0x66, 0x00, 0xbf, 0x89, 0xe2, 0xe8,
 *   0x84, 0xe8, 0x92, 0x94, 0x01, 0x02, 0x01, 0x02, 0x03,
 *   0x04, 0x05, 0x06, 0x07, 0x08, 0x09, 0x0a, 0x0b, 0x0c,
 *   0x0d, 0x0e, 0x0f, 0x10, 0x11, 0x12, 0x13, 0x14, 0xf1,
 *   0x03, 0x01, 0x02, 0x03, 0xff, 0xf1, 0x03, 0x04, 0x05,
 *   0x06, 0x00, 0x05, 0x88, 0x96, 0x0d, 0x73, 0xd7, 0x19,
 *   0x01, 0x02, 0xc8, 0x03, 0xf2, 0xf0, 0x03, 0x07, 0x08,
 *   0x09, 0x00, 0x05, 0x88, 0x96, 0x0d, 0x73, 0xd7, 0x19,
 *   0x01, 0x01, 0x7b
 * ));
 *
 * console.log(info(timestamp));
 *   // msg = sha1(FILE)
 *   //  -> msg = reverse(msg)
 *   //     msg = append(msg, 030201070809)
 *   //     bitcoinVerify(msg, 123)
 *   //  -> msg = prepend(msg, 040506010203)
 *   //     bitcoinVerify(msg, 456)
 * console.log(info(timestamp, true));
 *   // # version: 1
 *   // msg = sha1(FILE)
 *   //     = 0102030405060708090a0b0c0d0e0f1011121314
 *   //  -> msg = reverse(msg)
 *   //         = 14131211100f0e0d0c0b0a090807060504030201
 *   //     msg = append(msg, 030201070809)
 *   //         = 14131211100f0e0d0c0b0a090807060504030201030201070809
 *   //     bitcoinVerify(msg, 123)
 *   //  -> msg = prepend(msg, 040506010203)
 *   //         = 0405060102030102030405060708090a0b0c0d0e0f1011121314
 *   //     bitcoinVerify(msg, 456)
 * ```
 *
 * @param timestamp - File hash to generate human-readable string for.
 * @param verbose - Whether to include the `value` field in the output or not.
 * @returns Human-readable string generated.
 */
export const info = _info;

/**
 * Normalize the given {@link Timestamp}, so as to have it have standardized `tree` component.
 *
 * This function will perform the following steps in order:
 *
 * 1. Transform the given {@link Timestamp}'s `tree` component into a set of paths.
 * 2. Normalize each of these paths individually.
 * 3. Re-build a {@link Tree} from these normalized paths.
 * 4. Coalesce these {@link Op | operation}s in this resulting {@link Tree}.
 * 5. Finally, decoalesce them to deal with edge cases.
 *
 * If the normalization operation would yield an empty {@link Tree}, `undefined` is returned (since "empty" {@link Timestamp}s are not allowed).
 *
 * @example
 * ```typescript
 * import type { Timestamp, Tree } from '@lacrypta/typescript-opentimestamps';
 *
 * import { newTree, normalize, info } from '@lacrypta/typescript-opentimestamps';
 *
 * const tree1: Tree = newTree();
 * const tree2: Tree = newTree();
 * const tree3: Tree = newTree();
 * const tree4: Tree = newTree();
 * const tree5: Tree = newTree();
 *
 * tree1.leaves.add({ type: 'bitcoin', height: 456 });
 * tree2.leaves.add({ type: 'bitcoin', height: 123 });
 * tree3.edges.add({ type: 'append', operand: Uint8Array.of(7, 8, 9) }, tree2);
 * tree4.edges.add({ type: 'reverse' }, tree3).add({ type: 'prepend', operand: Uint8Array.of(4, 5, 6) }, tree1);
 * tree5.edges.add({ type: 'prepend', operand: Uint8Array.of(1, 2, 3) }, tree4);
 *
 * const timestamp: Timestamp = {
 *   version: 1,
 *   fileHash: {
 *     algorithm: 'sha1',
 *     value: Uint8Array.of(1, 2, 3, 4, 5, 6, 7, 8, 9, 10, 11, 12, 13, 14, 15, 16, 17, 18, 19, 20),
 *   },
 *   tree: tree5,
 * };
 *
 * console.log(info(timestamp));
 *   // msg = sha1(FILE)
 *   // msg = prepend(msg, 010203)
 *   //  -> msg = reverse(msg)
 *   //     msg = append(msg, 070809)
 *   //     bitcoinVerify(msg, 123)
 *   //  -> msg = prepend(msg, 040506)
 *   //     bitcoinVerify(msg, 456)
 * console.log(info(normalize(timestamp)!));
 *   // msg = sha1(FILE)
 *   //  -> msg = reverse(msg)
 *   //     msg = append(msg, 030201070809)
 *   //     bitcoinVerify(msg, 123)
 *   //  -> msg = prepend(msg, 040506010203)
 *   //     bitcoinVerify(msg, 456)
 * ```
 *
 * @param timestamp - The timestamp to normalize.
 * @returns The normalized timestamp.
 */
export const normalize = _normalize;

export const canShrink = _canShrink;
export const canUpgrade = _canUpgrade;
export const canVerify = _canVerify;

/**
 * Read a {@link Timestamp} from the given data substrate.
 *
 * {@link Timestamp}s are stored as a sequence of "parts":
 *
 * 1. A "magic header" to indicate that this is a {@link Timestamp} data stream.
 * 2. The serialization format `version`, as a `UINT`.
 * 3. The serialized {@link FileHash}.
 * 4. The serialized {@link Tree}.
 *
 * This function will read the given data stream, and normalize the resulting {@link Timestamp} value.
 *
 * @example
 * ```typescript
 * import { read } from '@lacrypta/typescript-opentimestamps';
 *
 * console.log(read(
 *   Uint8Array.of(
 *     0x00, 0x4f, 0x70, 0x65, 0x6e, 0x54, 0x69, 0x6d, 0x65, 0x73,
 *     0x74, 0x61, 0x6d, 0x70, 0x73, 0x00, 0x00, 0x50, 0x72, 0x6f,
 *     0x6f, 0x66, 0x00, 0xbf, 0x89, 0xe2, 0xe8, 0x84, 0xe8, 0x92, 0x94,
 *     1,
 *     0x02,
 *     0x00, 0x11, 0x22, 0x33, 0x44, 0x55, 0x66, 0x77, 0x88, 0x99,
 *     0xaa, 0xbb, 0xcc, 0xdd, 0xee, 0xff, 0x00, 0x11, 0x22, 0x33,
 *     0x00,
 *     0x05, 0x88, 0x96, 0x0d, 0x73, 0xd7, 0x19, 0x01,
 *     1,
 *     123,
 *   ),
 * ));
 *   // {
 *   //   fileHash: { algorithm: 'sha1', value: Uint8Array(20) [ ... ] },
 *   //   version: 1,
 *   //   tree: {
 *   //     edges: EdgeMap { keySet: {}, mapping: {} },
 *   //     leaves: LeafSet { mapping: [Object] }
 *   //   }
 *   // }
 * ```
 *
 * @example
 * ```typescript
 * import { read } from '@lacrypta/typescript-opentimestamps';
 *
 * console.log(read(
 *   Uint8Array.of(
 *     0x00, 0x4f, 0x70, 0x65, 0x6e, 0x54, 0x69, 0x6d, 0x65, 0x73,
 *     0x74, 0x61, 0x6d, 0x70, 0x73, 0x00, 0x00, 0x50, 0x72, 0x6f,
 *     0x6f, 0x66, 0x00, 0xbf, 0x89, 0xe2, 0xe8, 0x84, 0xe8, 0x92, 0x94,
 *     1,
 *     0x02,
 *     0x00, 0x11, 0x22, 0x33, 0x44, 0x55, 0x66, 0x77, 0x88, 0x99,
 *     0xaa, 0xbb, 0xcc, 0xdd, 0xee, 0xff, 0x00, 0x11, 0x22, 0x33,
 *     0x00,
 *     0x05, 0x88, 0x96, 0x0d, 0x73, 0xd7, 0x19, 0x01,
 *     1,
 *     123,
 *     4,
 *     5,
 *     6,
 *     7,
 *     8,
 *     9,
 *   ),
 * ));
 *   // Error: Garbage at EOF
 * ```
 *
 * @param data - The data substrate to use.
 * @param normalizeResult - Whether to normalize the result prior to returning it or not (via {@link normalize}).
 * @returns The read and normalized Timestamp.
 * @throws {@link !Error} when there's additional data past the Timestamp's value.
 */
export const read = _read;
export const shrink = _shrink;
export const submit = _submit;
export const upgrade = _upgrade;

/**
 * {@link Timestamp} type-predicate.
 *
 * @example
 * ```typescript
 * import { newTree, is } from '@lacrypta/typescript-opentimestamps';
 *
 * console.log(is(123));
 *   // false
 * console.log(is({}));
 *   // false
 * console.log(is({ version: 1 }));
 *   // false
 * console.log(is(
 *   {
 *     version: 1,
 *     fileHash: {
 *       algorithm: 'sha1',
 *       value: Uint8Array.of( 1,  2,  3,  4,  5,  6,  7,  8,  9, 10,
 *                            11, 12, 13, 14, 15, 16, 17, 18, 19, 20),
 *     },
 *   },
 * ));
 *   // false
 * console.log(is(
 *   {
 *     version: 1,
 *     fileHash: {
 *       algorithm: 'sha1',
 *       value: Uint8Array.of( 1,  2,  3,  4,  5,  6,  7,  8,  9, 10,
 *                            11, 12, 13, 14, 15, 16, 17, 18, 19, 20),
 *     },
 *     tree: newTree(),
 *   },
 * )); // true
 * ```
 *
 * @param timestamp - Datum to check.
 * @returns `true` if the given datum is indeed a {@link Timestamp}, `false` otherwise.
 * @see [Using type predicates](https://www.typescriptlang.org/docs/handbook/2/narrowing.html#using-type-predicates)
 */
export const is = _is;

/**
 * {@link Timestamp} Assertion-function.
 *
 * > This function internally calls {@link validate}.
 *
 * @example
 * ```typescript
 * import { newTree, assert } from '@lacrypta/typescript-opentimestamps';
 *
 * assert({
 *   version: 1,
 *   fileHash: {
 *     algorithm: 'sha1',
 *     value: Uint8Array.of( 1,  2,  3,  4,  5,  6,  7,  8,  9, 10,
 *                           11, 12, 13, 14, 15, 16, 17, 18, 19, 20),
 *   },
 *   tree: newTree(),
 * });
 *   // OK
 * ```
 *
 * @example
 * ```typescript
 * import { assert } from '@lacrypta/typescript-opentimestamps';
 *
 * assert(123);
 *   // Error: Expected non-null object
 * assert({});
 *   // Error: Expected key .version
 * assert({ version: 1 });
 *   // Error: Expected key .fileHash
 * assert({
 *   version: 1,
 *   fileHash: {
 *     algorithm: 'sha1',
 *     value: Uint8Array.of( 1,  2,  3,  4,  5,  6,  7,  8,  9, 10,
 *                          11, 12, 13, 14, 15, 16, 17, 18, 19, 20),
 *   },
 * });
 *   // Error: Expected key .tree
 * ```
 *
 * @param timestamp - Datum to assert.
 * @see [Assertion Functions](https://www.typescriptlang.org/docs/handbook/release-notes/typescript-3-7.html#assertion-functions)
 */
export const assert: (timestamp: unknown) => asserts timestamp is Timestamp = _assert;

/**
 * Validate that the given datum is a well-formed {@link Timestamp}.
 *
 * @example
 * ```typescript
 * import { newTree, validate } from '@lacrypta/typescript-opentimestamps';
 *
 * console.log(validate(
 *   {
 *     version: 1,
 *     fileHash: {
 *       algorithm: 'sha1',
 *       value: Uint8Array.of( 1,  2,  3,  4,  5,  6,  7,  8,  9, 10,
 *                            11, 12, 13, 14, 15, 16, 17, 18, 19, 20),
 *     },
 *     tree: newTree(),
 *   },
 * ));
 *   // {
 *   //   version: 1,
 *   //   fileHash: { algorithm: 'sha1', value: Uint8Array(20) [ ... ] },
 *   //   tree: {
 *   //     edges: EdgeMap { keySet: {}, mapping: {} },
 *   //     leaves: LeafSet { mapping: {} }
 *   //   }
 *   // }
 * ```
 *
 * @example
 * ```typescript
 * import { validate } from '@lacrypta/typescript-opentimestamps';
 *
 * console.log(validate(123));
 *   // Error: Expected non-null object
 * console.log(validate({}));
 *   // Error: Expected key .version
 * console.log(validate({ version: 1 }));
 *   // Error: Expected key .fileHash
 * console.log(validate({
 *   version: 1,
 *   fileHash: {
 *     algorithm: 'sha1',
 *     value: Uint8Array.of( 1,  2,  3,  4,  5,  6,  7,  8,  9, 10,
 *                          11, 12, 13, 14, 15, 16, 17, 18, 19, 20),
 *   },
 * }));
 *   // Error: Expected key .tree
 * ```
 *
 * @param timestamp - Data to validate.
 * @returns The validated {@link Timestamp}.
 * @throws {@link !Error} If the given datum has no `.version` key.
 * @throws {@link !Error} If the given datum has no `.fileHash` key.
 * @throws {@link !Error} If the given datum has no `.tree` key.
 */
export const validate = _validate;

/**
 * Write a {@link Timestamp}'s value.
 *
 * A {@link Timestamp} is written by concatenating the following parts in order:
 *
 * 1. A "magic header" to indicate that this is an ots.
 * 2. The `version` used to write the value.
 * 3. The {@link Timestamp}'s {@link FileHash}.
 * 4. The {@link Timestamp}'s {@link Tree}.
 *
 * @example
 * ```typescript
 * import { newTree, write } from '@lacrypta/typescript-opentimestamps';
 *
 * console.log(write(
 *   {
 *     version: 1,
 *     fileHash: {
 *       algorithm: 'sha1',
 *       value: Uint8Array.of( 1,  2,  3,  4,  5,  6,  7,  8,  9, 10,
 *                            11, 12, 13, 14, 15, 16, 17, 18, 19, 20),
 *     },
 *     tree: newTree(),
 *   },
 * ));
 *   // Uint8Array(53) [
 *   //   0,  79, 112, 101, 110,  84, 105, 109, 101, 115, 116,
 *   //  97, 109, 112, 115,   0,   0,  80, 114, 111, 111, 102,
 *   //   0, 191, 137, 226, 232, 132, 232, 146, 148,   1,   2,
 *   //   1,   2,   3,   4,   5,   6,   7,   8,   9,  10,  11,
 *   //  12,  13,  14,  15,  16,  17,  18,  19,  20
 *   // ]
 * ```
 *
 * @param timestamp - The value to write.
 * @returns The written value.
 */
export const write = _write;
export const verify = _verify;

export { verifiers };<|MERGE_RESOLUTION|>--- conflicted
+++ resolved
@@ -14,9 +14,6 @@
 // You should have received a copy of the GNU Affero General Public License
 // along with this program.  If not, see <https://www.gnu.org/licenses/>.
 
-<<<<<<< HEAD
-'use strict';
-=======
 /**
  * This library will allow you to interact with Timestamps.
  *
@@ -197,7 +194,6 @@
  */
 
 import type { Timestamp } from './types';
->>>>>>> b6c15fec
 
 export type { FileHash, Leaf, MergeMap, MergeSet, Op, Timestamp, Tree, Verifier } from './types';
 
